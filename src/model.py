"""
Este módulo crea una red neuronal que ayuda a decidir si una persona es buena o mala para pedir un crédito. 
Esta red está hecha paso a paso, sin usar trucos complicados.

Imagina que la red es como un conjunto de pequeñas "cajitas" llamadas neuronas, que se conectan entre sí para aprender y tomar decisiones.
"""

# Importa numpy para operaciones numéricas y matplotlib para visualización
import numpy as np
import matplotlib.pyplot as plt

class Neuron:
    """
    Esta clase representa una neurona, que es como una pequeña cajita que recibe información, la procesa y da un resultado.
    """
    def __init__(self, input_size, activation='relu'):
        """
<<<<<<< HEAD
        Inicializa los pesos y el bias de la neurona según la función de activación.
        - input_size: número de entradas a la neurona.
        - activation: función de activación ('relu', 'sigmoid', 'tanh').
        """
        # Inicializa los pesos y el bias de la neurona según la función de activación
=======
        Aquí preparamos la neurona para trabajar. 

        - input_size: Cuántos datos entran a la neurona (como el número de preguntas que recibe).
        - activation: Cómo la neurona decide qué hacer con la información que recibe (es como si la neurona tuviera una regla para pensar).
        """
        # Creamos los "pesos", que son números que dicen cuánto importa cada dato.
        # También ponemos un "bias", que es un número extra para ayudar a decidir.
>>>>>>> 611200e3
        if activation == 'relu':
            self.weights = np.random.randn(input_size) * np.sqrt(2.0 / input_size)  # He
        else:
<<<<<<< HEAD
            self.weights = np.random.randn(input_size) * np.sqrt(1.0 / input_size)  # Xavier
        self.bias = 0.0
        self.activation = activation
        self.input = None
        self.output = None
        self.delta = None
    
    def forward(self, inputs):
        """
        Calcula la salida de la neurona aplicando pesos, bias y función de activación.
        - inputs: vector de entrada.
        Devuelve la salida activada de la neurona.
=======
            self.weights = np.random.randn(input_size) * np.sqrt(1.0 / input_size)

        self.bias = 0.0
        self.activation = activation
        self.input = None  # Guardamos lo que entra para usarlo después
        self.output = None  # Guardamos lo que sale después de pensar
        self.delta = None  # Esto es para aprender de los errores

    def forward(self, inputs):
        """
        Aquí la neurona recibe datos, los combina usando sus pesos y bias, y decide qué sacar.

        Recuerda que es como si la neurona pusiera números en una balanza para decidir si "enciende" o no.
>>>>>>> 611200e3
        """
        # Calcula la salida de la neurona aplicando pesos, bias y función de activación
        self.input = inputs
        self.z = np.dot(self.weights, inputs) + self.bias  # Suma ponderada
        self.output = self._activate(self.z)  # Aplica la regla para decidir
        return self.output

    def _activate(self, z):
        """
<<<<<<< HEAD
        Aplica la función de activación seleccionada sobre el valor z.
        - z: valor antes de la activación.
        Devuelve el valor activado.
=======
        Esta función es la regla de la neurona para decidir qué salida dar, dependiendo de cómo le llegó la información.
>>>>>>> 611200e3
        """
        # Aplica la función de activación seleccionada
        if self.activation == 'relu':
            return np.maximum(0, z)  # Si el número es negativo, saca 0; si no, saca el mismo número
        elif self.activation == 'sigmoid':
            return 1 / (1 + np.exp(-z))  # Saca un número entre 0 y 1, como una probabilidad
        elif self.activation == 'tanh':
            return np.tanh(z)  # Saca un número entre -1 y 1
        else:
            return z  # No cambia nada (función identidad)

    def _activate_derivative(self, z):
        """
<<<<<<< HEAD
        Calcula la derivada de la función de activación para z.
        - z: valor antes de la activación.
        Devuelve la derivada para usar en backpropagation.
=======
        Esta es la forma en que la neurona se prepara para aprender cuando se equivoca, viendo qué tanto cambió su salida.
>>>>>>> 611200e3
        """
        # Calcula la derivada de la función de activación
        if self.activation == 'relu':
            return np.where(z > 0, 1, 0)  # Si z > 0, dice 1, sino 0
        elif self.activation == 'sigmoid':
            s = 1 / (1 + np.exp(-z))
            return s * (1 - s)  # Fórmula especial para sigmoid
        elif self.activation == 'tanh':
            return 1 - np.tanh(z) ** 2  # Fórmula especial para tanh
        else:
            return 1

class Layer:
    """
    Una capa es un grupo de neuronas que trabajan juntas.

    Cada capa recibe información, la procesa con todas sus neuronas, y manda la respuesta a la siguiente capa.
    """
    def __init__(self, input_size, output_size, activation='relu'):
        """
<<<<<<< HEAD
        Crea una lista de neuronas para la capa.
        - input_size: número de entradas a la capa.
        - output_size: número de neuronas en la capa.
        - activation: función de activación de las neuronas.
=======
        Creamos una capa con muchas neuronas.

        - input_size: cuántos datos entran.
        - output_size: cuántas neuronas hay en la capa.
>>>>>>> 611200e3
        """
        # Crea una lista de neuronas para la capa
        self.neurons = [Neuron(input_size, activation) for _ in range(output_size)]
<<<<<<< HEAD
        self.input = None
        self.output = None
    
    def forward(self, inputs):
        """
        Propaga la entrada a través de todas las neuronas de la capa.
        - inputs: vector de entrada.
        Devuelve un vector con la salida de cada neurona.
=======
        self.input = None  # Guardamos lo que entra a la capa
        self.output = None  # Guardamos lo que sale de la capa

    def forward(self, inputs):
        """
        Cada neurona de la capa procesa la información, y la capa junta todas esas respuestas.
>>>>>>> 611200e3
        """
        # Propaga la entrada a través de todas las neuronas de la capa
        self.input = inputs
        out = np.array([neuron.forward(inputs) for neuron in self.neurons])
        if out.size == 1:
            return out.item()  # Si es solo un número, lo devuelve así
        return out

    def backward(self, delta_next, learning_rate):
        """
<<<<<<< HEAD
        Realiza el paso de backpropagation para la capa.
        - delta_next: gradiente de la siguiente capa.
        - learning_rate: tasa de aprendizaje para actualizar los pesos.
        Devuelve el gradiente para la capa anterior.
        """
        # Realiza el paso de backpropagation para la capa
=======
        Aquí la capa aprende. 

        Recibe cuánto se equivocó la capa siguiente (delta_next) y usa eso para ajustar sus pesos y bias.
        """
>>>>>>> 611200e3
        if not isinstance(delta_next, np.ndarray):
            delta_next = np.array([delta_next])
        if delta_next.size == 1 and len(self.neurons) > 1:
            delta_next = np.full(len(self.neurons), delta_next[0])
        elif delta_next.size != len(self.neurons):
            delta_next = np.resize(delta_next, len(self.neurons))

        delta_current = np.zeros(len(self.neurons))
        for i, neuron in enumerate(self.neurons):
            neuron.delta = delta_next[i] * neuron._activate_derivative(neuron.z)
            neuron.weights -= learning_rate * neuron.delta * neuron.input  # Cambia los pesos para aprender
            neuron.bias -= learning_rate * neuron.delta  # Cambia el bias
            delta_current[i] = neuron.delta
        return delta_current

class CreditMLP:
    """
    Esta es la red neuronal completa que usamos para decidir si alguien es buen o mal candidato para un crédito.

    Tiene varias capas: las ocultas que aprenden cosas complejas, y la capa final que decide "sí" o "no".
    """
    def __init__(self, input_dim, hidden_layer_sizes=(64,), activation='relu',
                 learning_rate=0.001, max_iter=200, random_state=42):
        """
<<<<<<< HEAD
        Inicializa la arquitectura del MLP y sus hiperparámetros.
        - input_dim: número de características de entrada.
        - hidden_layer_sizes: tupla con el tamaño de cada capa oculta.
        - activation: función de activación de las capas ocultas.
        - learning_rate: tasa de aprendizaje.
        - max_iter: número de épocas de entrenamiento.
        - random_state: semilla para reproducibilidad.
=======
        Aquí armamos la red con las capas que queremos y configuramos cómo va a aprender.

        - input_dim: cuántos datos tiene cada persona (por ejemplo, edad, salario, etc).
        - hidden_layer_sizes: cuántas neuronas hay en cada capa oculta.
        - learning_rate: qué tan rápido aprende.
        - max_iter: cuántas veces revisa todos los datos para aprender.
>>>>>>> 611200e3
        """
        # Inicializa la arquitectura del MLP y sus hiperparámetros
        np.random.seed(random_state)
        self.input_dim = input_dim
        self.hidden_layer_sizes = hidden_layer_sizes
        self.activation = activation
        self.learning_rate = learning_rate
        self.max_iter = max_iter
        self.random_state = random_state
<<<<<<< HEAD
        self.layers = []
        # Construye las capas ocultas
=======

        self.layers = []

        # Creamos todas las capas ocultas
>>>>>>> 611200e3
        prev_size = input_dim
        for hidden_size in hidden_layer_sizes:
            self.layers.append(Layer(prev_size, hidden_size, activation))
            prev_size = hidden_size
<<<<<<< HEAD
        # Añade la capa de salida (sigmoid para clasificación binaria)
        self.layers.append(Layer(prev_size, 1, 'sigmoid'))
        # Historial de pérdidas
        self.training_loss = []
        self.validation_loss = []
    
    def forward(self, X):
        """
        Propaga la entrada X a través de todas las capas del MLP.
        - X: vector de entrada.
        Devuelve la salida final del modelo (probabilidad).
=======

        # Capa final que da una probabilidad (entre 0 y 1)
        self.layers.append(Layer(prev_size, 1, 'sigmoid'))

        self.training_loss = []  # Guarda cómo va mejorando
        self.validation_loss = []  # Guarda qué tan bien va con datos que no vio

    def forward(self, X):
        """
        Pasamos los datos desde la primera capa hasta la última para obtener una predicción.
>>>>>>> 611200e3
        """
        # Propaga la entrada a través de todas las capas
        current_input = np.asarray(X).flatten()
        for layer in self.layers:
            current_input = layer.forward(current_input)
            if not isinstance(current_input, np.ndarray) and layer != self.layers[-1]:
                current_input = np.array([current_input])
        return current_input

    def backward(self, X, y, y_pred):
        """
<<<<<<< HEAD
        Realiza backpropagation para actualizar los pesos de todas las capas.
        - X: vector de entrada.
        - y: valor real (target).
        - y_pred: predicción del modelo.
        """
        # Realiza backpropagation para actualizar los pesos
        m = X.shape[0]
=======
        Aquí la red aprende viendo cuánto se equivocó y ajustando sus pesos.
        """
        m = X.shape[0] if hasattr(X, 'shape') else 1
>>>>>>> 611200e3
        delta = (y_pred - y) / m
        for layer in reversed(self.layers):
            delta = layer.backward(delta, self.learning_rate)

    def compute_loss(self, y_true, y_pred):
        """
<<<<<<< HEAD
        Calcula la pérdida de entropía cruzada binaria entre y_true y y_pred.
        - y_true: valor real.
        - y_pred: valor predicho.
        Devuelve el valor de la pérdida.
        """
        # Calcula la pérdida de entropía cruzada binaria
=======
        Calcula qué tan mal lo hizo la red usando una fórmula especial para clasificación.
        """
>>>>>>> 611200e3
        epsilon = 1e-15
        y_pred = np.clip(y_pred, epsilon, 1 - epsilon)
        return -np.mean(y_true * np.log(y_pred) + (1 - y_true) * np.log(1 - y_pred))

    def fit(self, X, y, validation_split=0.2):
        """
<<<<<<< HEAD
        Entrena el modelo usando backpropagation y guarda el historial de pérdidas.
        - X: matriz de características de entrenamiento.
        - y: vector de etiquetas.
        - validation_split: proporción de datos para validación.
        """
        # Entrena el modelo usando backpropagation y guarda el historial de pérdidas
=======
        Enseña a la red a partir de ejemplos.

        Divide los datos en dos grupos: uno para aprender y otro para ver qué tan bien aprendió.
        """
>>>>>>> 611200e3
        split_idx = int(len(X) * (1 - validation_split))
        X_train, X_val = X[:split_idx], X[split_idx:]
        y_train, y_val = y[:split_idx], y[split_idx:]
        print(f"Entrenando con {len(X_train)} ejemplos, validando con {len(X_val)} ejemplos")
        for epoch in range(self.max_iter):
            total_loss = 0
            for i in range(len(X_train)):
<<<<<<< HEAD
                if hasattr(X_train, 'iloc'):
                    xi = np.asarray(X_train.iloc[i]).flatten()
                else:
                    xi = np.asarray(X_train[i]).flatten()
                if hasattr(y_train, 'iloc'):
                    yi = float(np.asarray(y_train.iloc[i]).squeeze())
                else:
                    yi = float(np.asarray(y_train[i]).squeeze())
                y_pred = self.forward(xi)
                self.backward(xi, yi, y_pred)
                total_loss += self.compute_loss(yi, y_pred)
            avg_loss = total_loss / len(X_train)
            self.training_loss.append(avg_loss)
=======
                xi = np.asarray(X_train.iloc[i] if hasattr(X_train, 'iloc') else X_train[i]).flatten()
                yi = float(y_train.iloc[i] if hasattr(y_train, 'iloc') else y_train[i])
                y_pred = self.forward(xi)
                self.backward(xi, yi, y_pred)
                total_loss += self.compute_loss(yi, y_pred)

            avg_loss = total_loss / len(X_train)
            self.training_loss.append(avg_loss)

>>>>>>> 611200e3
            val_loss = 0
            for i in range(len(X_val)):
                xi = np.asarray(X_val.iloc[i] if hasattr(X_val, 'iloc') else X_val[i]).flatten()
                yi = float(y_val.iloc[i] if hasattr(y_val, 'iloc') else y_val[i])
                y_pred_val = self.forward(xi)
                val_loss += self.compute_loss(yi, y_pred_val)

            val_loss /= len(X_val)
            self.validation_loss.append(val_loss)
<<<<<<< HEAD
=======

>>>>>>> 611200e3
            if (epoch + 1) % 20 == 0:
                print(f"Época {epoch + 1}/{self.max_iter} - Pérdida entrenamiento: {avg_loss:.4f} - Pérdida validación: {val_loss:.4f}")

    def predict(self, X):
        """
<<<<<<< HEAD
        Predice la clase (0 o 1) para cada muestra de X.
        - X: matriz de características.
        Devuelve un array de predicciones (0 o 1).
=======
        Después de aprender, la red puede decir si alguien es buen candidato (1) o no (0).
>>>>>>> 611200e3
        """
        # Predice la clase (0 o 1) para cada muestra
        predictions = []
        for i in range(len(X)):
            xi = np.asarray(X.iloc[i] if hasattr(X, 'iloc') else X[i]).flatten()
            pred = self.forward(xi)
            predictions.append(1 if pred > 0.5 else 0)
        return np.array(predictions)

    def predict_proba(self, X):
        """
<<<<<<< HEAD
        Predice la probabilidad de la clase positiva para cada muestra de X.
        - X: matriz de características.
        Devuelve un array de probabilidades.
=======
        También puede dar la probabilidad de que alguien sea buen candidato (un número entre 0 y 1).
>>>>>>> 611200e3
        """
        # Predice la probabilidad de la clase positiva para cada muestra
        predictions = []
        for i in range(len(X)):
            xi = np.asarray(X.iloc[i] if hasattr(X, 'iloc') else X[i]).flatten()
            pred = self.forward(xi)
            predictions.append(pred)
        return np.array(predictions)

    def get_model_summary(self):
        """
<<<<<<< HEAD
        Devuelve un resumen de la arquitectura y número de parámetros del modelo.
        Imprime la estructura de capas y el total de parámetros.
=======
        Dice cuántas capas y conexiones tiene la red, para entender qué tan grande es.
>>>>>>> 611200e3
        """
        # Devuelve un resumen de la arquitectura y número de parámetros
        total_params = 0
        prev_size = self.input_dim
        for i, layer in enumerate(self.layers):
            output_size = len(layer.neurons)
            params = (prev_size + 1) * output_size
            total_params += params
<<<<<<< HEAD
            print(f"Capa {i+1}: {prev_size} → {output_size} neuronas ({params} parámetros)")
            prev_size = output_size
        print(f"Total de parámetros: {total_params}")
        return f"MLP Manual - {len(self.layers)} capas, {total_params} parámetros"
    
    def get_feature_importance(self, feature_names=None):
        """
        Calcula la importancia de las características usando los pesos de la primera capa.
        - feature_names: lista de nombres de las características (opcional).
        Devuelve un diccionario {nombre: importancia}.
=======
            print(f"Capa {i + 1}: {prev_size} → {output_size} neuronas ({params} conexiones)")
            prev_size = output_size
        print(f"Total de conexiones: {total_params}")
        return f"MLP Manual - {len(self.layers)} capas, {total_params} conexiones"

    def get_feature_importance(self, feature_names=None):
        """
        Nos dice qué datos son más importantes para la red al decidir.

        Mira cuánto pesan los datos en la primera capa para entender esto.
>>>>>>> 611200e3
        """
        # Calcula la importancia de las características usando los pesos de la primera capa
        if not self.layers:
            raise ValueError("El modelo debe estar entrenado primero")
<<<<<<< HEAD
=======

>>>>>>> 611200e3
        first_layer = self.layers[0]
        importances = np.zeros(self.input_dim)
        for neuron in first_layer.neurons:
            importances += np.abs(neuron.weights)
        importances /= len(first_layer.neurons)
<<<<<<< HEAD
        if feature_names is None:
            feature_names = [f'feature_{i}' for i in range(len(importances))]
=======

        if feature_names is None:
            feature_names = [f'Dato_{i}' for i in range(len(importances))]

>>>>>>> 611200e3
        return dict(zip(feature_names, importances))

    def plot_training_history(self):
        """
<<<<<<< HEAD
        Grafica el historial de pérdidas de entrenamiento y validación.
=======
        Muestra un dibujo con cómo la red fue aprendiendo y mejorando con el tiempo.
>>>>>>> 611200e3
        """
        # Grafica el historial de pérdidas de entrenamiento y validación
        plt.figure(figsize=(10, 6))
        plt.plot(self.training_loss, label='Pérdida entrenamiento', color='blue')
        plt.plot(self.validation_loss, label='Pérdida validación', color='red')
        plt.title('Cómo mejoró la red con el entrenamiento')
        plt.xlabel('Épocas')
        plt.ylabel('Pérdida')
        plt.legend()
        plt.grid(True)
        plt.show()

    def score(self, X, y):
        """
<<<<<<< HEAD
        Calcula el accuracy para compatibilidad con scikit-learn.
        - X: matriz de características.
        - y: etiquetas verdaderas.
        Devuelve el accuracy (proporción de aciertos).
=======
        Calcula qué tan bien adivina la red, diciéndonos qué porcentaje de respuestas son correctas.
>>>>>>> 611200e3
        """
        # Calcula el accuracy para compatibilidad con scikit-learn
        y_pred = self.predict(X)
        return (y_pred == y).mean()

<<<<<<< HEAD
# Función auxiliar para crear un modelo a partir de una configuración

def create_model_from_config(config):
    """
    Crea un modelo basado en una configuración.
    - config: diccionario con los parámetros del modelo.
    Devuelve una instancia de CreditMLP configurada.
=======
# Función extra para crear el modelo con una configuración
def create_model_from_config(config):
    """
    Crea la red usando una lista de instrucciones (configuración).
>>>>>>> 611200e3
    """
    input_dim = config['input_dim']
    hidden_layer_sizes = tuple(config.get('hidden_layers', [64]))
    activation = config.get('activation', 'relu')
    learning_rate = config.get('learning_rate', 0.001)
    max_iter = config.get('max_iter', 200)
    random_state = config.get('random_state', 42)
    return CreditMLP(
        input_dim=input_dim,
        hidden_layer_sizes=hidden_layer_sizes,
        activation=activation,
        learning_rate=learning_rate,
        max_iter=max_iter,
        random_state=random_state
<<<<<<< HEAD
    )
=======
    )

def main():
    """
    Aquí mostramos cómo usar la red neuronal para entrenarla y probarla con datos falsos.
    """
    from src.data_processing import CreditDataProcessor

    processor = CreditDataProcessor()
    data = processor.generate_sample_data(n_samples=500)
    X_train, X_test, y_train, y_test, feature_names = processor.prepare_data(data)

    model = CreditMLP(input_dim=X_train.shape[1], max_iter=50)
    print("Resumen del modelo:")
    model.get_model_summary()

    print("\nEntrenando modelo...")
    model.fit(X_train, y_train)

    predictions = model.predict(X_test)
    accuracy = (predictions == y_test).mean()
    print(f"Precisión en test: {accuracy:.4f}")

    importance = model.get_feature_importance(feature_names)
    print("Datos más importantes (Top 5):")
    for feature, imp in sorted(importance.items(), key=lambda x: x[1], reverse=True)[:5]:
        print(f"  {feature}: {imp:.4f}")

if __name__ == "__main__":
    main()
>>>>>>> 611200e3
<|MERGE_RESOLUTION|>--- conflicted
+++ resolved
@@ -15,52 +15,39 @@
     """
     def __init__(self, input_size, activation='relu'):
         """
-<<<<<<< HEAD
+        Aquí preparamos la neurona para trabajar. 
+
+        - input_size: Cuántos datos entran a la neurona (como el número de preguntas que recibe).
+        - activation: Cómo la neurona decide qué hacer con la información que recibe (es como si la neurona tuviera una regla para pensar).
         Inicializa los pesos y el bias de la neurona según la función de activación.
         - input_size: número de entradas a la neurona.
         - activation: función de activación ('relu', 'sigmoid', 'tanh').
         """
-        # Inicializa los pesos y el bias de la neurona según la función de activación
-=======
-        Aquí preparamos la neurona para trabajar. 
-
-        - input_size: Cuántos datos entran a la neurona (como el número de preguntas que recibe).
-        - activation: Cómo la neurona decide qué hacer con la información que recibe (es como si la neurona tuviera una regla para pensar).
-        """
         # Creamos los "pesos", que son números que dicen cuánto importa cada dato.
         # También ponemos un "bias", que es un número extra para ayudar a decidir.
->>>>>>> 611200e3
+        # Inicializa los pesos y el bias de la neurona según la función de activación
         if activation == 'relu':
             self.weights = np.random.randn(input_size) * np.sqrt(2.0 / input_size)  # He
         else:
-<<<<<<< HEAD
             self.weights = np.random.randn(input_size) * np.sqrt(1.0 / input_size)  # Xavier
         self.bias = 0.0
         self.activation = activation
+        self.input = None  # Guardamos lo que entra para usarlo después
+        self.output = None  # Guardamos lo que sale después de pensar
+        self.delta = None  # Esto es para aprender de los errores
+
         self.input = None
         self.output = None
         self.delta = None
     
     def forward(self, inputs):
         """
+        Aquí la neurona recibe datos, los combina usando sus pesos y bias, y decide qué sacar.
+
+        Recuerda que es como si la neurona pusiera números en una balanza para decidir si "enciende" o no.
         Calcula la salida de la neurona aplicando pesos, bias y función de activación.
         - inputs: vector de entrada.
         Devuelve la salida activada de la neurona.
-=======
-            self.weights = np.random.randn(input_size) * np.sqrt(1.0 / input_size)
-
-        self.bias = 0.0
-        self.activation = activation
-        self.input = None  # Guardamos lo que entra para usarlo después
-        self.output = None  # Guardamos lo que sale después de pensar
-        self.delta = None  # Esto es para aprender de los errores
-
-    def forward(self, inputs):
-        """
-        Aquí la neurona recibe datos, los combina usando sus pesos y bias, y decide qué sacar.
-
-        Recuerda que es como si la neurona pusiera números en una balanza para decidir si "enciende" o no.
->>>>>>> 611200e3
         """
         # Calcula la salida de la neurona aplicando pesos, bias y función de activación
         self.input = inputs
@@ -70,13 +57,9 @@
 
     def _activate(self, z):
         """
-<<<<<<< HEAD
         Aplica la función de activación seleccionada sobre el valor z.
         - z: valor antes de la activación.
         Devuelve el valor activado.
-=======
-        Esta función es la regla de la neurona para decidir qué salida dar, dependiendo de cómo le llegó la información.
->>>>>>> 611200e3
         """
         # Aplica la función de activación seleccionada
         if self.activation == 'relu':
@@ -90,13 +73,9 @@
 
     def _activate_derivative(self, z):
         """
-<<<<<<< HEAD
         Calcula la derivada de la función de activación para z.
         - z: valor antes de la activación.
         Devuelve la derivada para usar en backpropagation.
-=======
-        Esta es la forma en que la neurona se prepara para aprender cuando se equivoca, viendo qué tanto cambió su salida.
->>>>>>> 611200e3
         """
         # Calcula la derivada de la función de activación
         if self.activation == 'relu':
@@ -117,21 +96,16 @@
     """
     def __init__(self, input_size, output_size, activation='relu'):
         """
-<<<<<<< HEAD
         Crea una lista de neuronas para la capa.
         - input_size: número de entradas a la capa.
         - output_size: número de neuronas en la capa.
         - activation: función de activación de las neuronas.
-=======
-        Creamos una capa con muchas neuronas.
-
-        - input_size: cuántos datos entran.
-        - output_size: cuántas neuronas hay en la capa.
->>>>>>> 611200e3
         """
         # Crea una lista de neuronas para la capa
         self.neurons = [Neuron(input_size, activation) for _ in range(output_size)]
-<<<<<<< HEAD
+        self.input = None  # Guardamos lo que entra a la capa
+        self.output = None  # Guardamos lo que sale de la capa
+
         self.input = None
         self.output = None
     
@@ -140,14 +114,6 @@
         Propaga la entrada a través de todas las neuronas de la capa.
         - inputs: vector de entrada.
         Devuelve un vector con la salida de cada neurona.
-=======
-        self.input = None  # Guardamos lo que entra a la capa
-        self.output = None  # Guardamos lo que sale de la capa
-
-    def forward(self, inputs):
-        """
-        Cada neurona de la capa procesa la información, y la capa junta todas esas respuestas.
->>>>>>> 611200e3
         """
         # Propaga la entrada a través de todas las neuronas de la capa
         self.input = inputs
@@ -158,19 +124,12 @@
 
     def backward(self, delta_next, learning_rate):
         """
-<<<<<<< HEAD
         Realiza el paso de backpropagation para la capa.
         - delta_next: gradiente de la siguiente capa.
         - learning_rate: tasa de aprendizaje para actualizar los pesos.
         Devuelve el gradiente para la capa anterior.
         """
         # Realiza el paso de backpropagation para la capa
-=======
-        Aquí la capa aprende. 
-
-        Recibe cuánto se equivocó la capa siguiente (delta_next) y usa eso para ajustar sus pesos y bias.
-        """
->>>>>>> 611200e3
         if not isinstance(delta_next, np.ndarray):
             delta_next = np.array([delta_next])
         if delta_next.size == 1 and len(self.neurons) > 1:
@@ -195,7 +154,6 @@
     def __init__(self, input_dim, hidden_layer_sizes=(64,), activation='relu',
                  learning_rate=0.001, max_iter=200, random_state=42):
         """
-<<<<<<< HEAD
         Inicializa la arquitectura del MLP y sus hiperparámetros.
         - input_dim: número de características de entrada.
         - hidden_layer_sizes: tupla con el tamaño de cada capa oculta.
@@ -203,14 +161,6 @@
         - learning_rate: tasa de aprendizaje.
         - max_iter: número de épocas de entrenamiento.
         - random_state: semilla para reproducibilidad.
-=======
-        Aquí armamos la red con las capas que queremos y configuramos cómo va a aprender.
-
-        - input_dim: cuántos datos tiene cada persona (por ejemplo, edad, salario, etc).
-        - hidden_layer_sizes: cuántas neuronas hay en cada capa oculta.
-        - learning_rate: qué tan rápido aprende.
-        - max_iter: cuántas veces revisa todos los datos para aprender.
->>>>>>> 611200e3
         """
         # Inicializa la arquitectura del MLP y sus hiperparámetros
         np.random.seed(random_state)
@@ -220,20 +170,12 @@
         self.learning_rate = learning_rate
         self.max_iter = max_iter
         self.random_state = random_state
-<<<<<<< HEAD
         self.layers = []
         # Construye las capas ocultas
-=======
-
-        self.layers = []
-
-        # Creamos todas las capas ocultas
->>>>>>> 611200e3
         prev_size = input_dim
         for hidden_size in hidden_layer_sizes:
             self.layers.append(Layer(prev_size, hidden_size, activation))
             prev_size = hidden_size
-<<<<<<< HEAD
         # Añade la capa de salida (sigmoid para clasificación binaria)
         self.layers.append(Layer(prev_size, 1, 'sigmoid'))
         # Historial de pérdidas
@@ -245,18 +187,6 @@
         Propaga la entrada X a través de todas las capas del MLP.
         - X: vector de entrada.
         Devuelve la salida final del modelo (probabilidad).
-=======
-
-        # Capa final que da una probabilidad (entre 0 y 1)
-        self.layers.append(Layer(prev_size, 1, 'sigmoid'))
-
-        self.training_loss = []  # Guarda cómo va mejorando
-        self.validation_loss = []  # Guarda qué tan bien va con datos que no vio
-
-    def forward(self, X):
-        """
-        Pasamos los datos desde la primera capa hasta la última para obtener una predicción.
->>>>>>> 611200e3
         """
         # Propaga la entrada a través de todas las capas
         current_input = np.asarray(X).flatten()
@@ -268,7 +198,6 @@
 
     def backward(self, X, y, y_pred):
         """
-<<<<<<< HEAD
         Realiza backpropagation para actualizar los pesos de todas las capas.
         - X: vector de entrada.
         - y: valor real (target).
@@ -276,47 +205,30 @@
         """
         # Realiza backpropagation para actualizar los pesos
         m = X.shape[0]
-=======
-        Aquí la red aprende viendo cuánto se equivocó y ajustando sus pesos.
-        """
-        m = X.shape[0] if hasattr(X, 'shape') else 1
->>>>>>> 611200e3
         delta = (y_pred - y) / m
         for layer in reversed(self.layers):
             delta = layer.backward(delta, self.learning_rate)
 
     def compute_loss(self, y_true, y_pred):
         """
-<<<<<<< HEAD
         Calcula la pérdida de entropía cruzada binaria entre y_true y y_pred.
         - y_true: valor real.
         - y_pred: valor predicho.
         Devuelve el valor de la pérdida.
         """
         # Calcula la pérdida de entropía cruzada binaria
-=======
-        Calcula qué tan mal lo hizo la red usando una fórmula especial para clasificación.
-        """
->>>>>>> 611200e3
         epsilon = 1e-15
         y_pred = np.clip(y_pred, epsilon, 1 - epsilon)
         return -np.mean(y_true * np.log(y_pred) + (1 - y_true) * np.log(1 - y_pred))
 
     def fit(self, X, y, validation_split=0.2):
         """
-<<<<<<< HEAD
         Entrena el modelo usando backpropagation y guarda el historial de pérdidas.
         - X: matriz de características de entrenamiento.
         - y: vector de etiquetas.
         - validation_split: proporción de datos para validación.
         """
         # Entrena el modelo usando backpropagation y guarda el historial de pérdidas
-=======
-        Enseña a la red a partir de ejemplos.
-
-        Divide los datos en dos grupos: uno para aprender y otro para ver qué tan bien aprendió.
-        """
->>>>>>> 611200e3
         split_idx = int(len(X) * (1 - validation_split))
         X_train, X_val = X[:split_idx], X[split_idx:]
         y_train, y_val = y[:split_idx], y[split_idx:]
@@ -324,7 +236,6 @@
         for epoch in range(self.max_iter):
             total_loss = 0
             for i in range(len(X_train)):
-<<<<<<< HEAD
                 if hasattr(X_train, 'iloc'):
                     xi = np.asarray(X_train.iloc[i]).flatten()
                 else:
@@ -338,17 +249,6 @@
                 total_loss += self.compute_loss(yi, y_pred)
             avg_loss = total_loss / len(X_train)
             self.training_loss.append(avg_loss)
-=======
-                xi = np.asarray(X_train.iloc[i] if hasattr(X_train, 'iloc') else X_train[i]).flatten()
-                yi = float(y_train.iloc[i] if hasattr(y_train, 'iloc') else y_train[i])
-                y_pred = self.forward(xi)
-                self.backward(xi, yi, y_pred)
-                total_loss += self.compute_loss(yi, y_pred)
-
-            avg_loss = total_loss / len(X_train)
-            self.training_loss.append(avg_loss)
-
->>>>>>> 611200e3
             val_loss = 0
             for i in range(len(X_val)):
                 xi = np.asarray(X_val.iloc[i] if hasattr(X_val, 'iloc') else X_val[i]).flatten()
@@ -358,22 +258,14 @@
 
             val_loss /= len(X_val)
             self.validation_loss.append(val_loss)
-<<<<<<< HEAD
-=======
-
->>>>>>> 611200e3
             if (epoch + 1) % 20 == 0:
                 print(f"Época {epoch + 1}/{self.max_iter} - Pérdida entrenamiento: {avg_loss:.4f} - Pérdida validación: {val_loss:.4f}")
 
     def predict(self, X):
         """
-<<<<<<< HEAD
         Predice la clase (0 o 1) para cada muestra de X.
         - X: matriz de características.
         Devuelve un array de predicciones (0 o 1).
-=======
-        Después de aprender, la red puede decir si alguien es buen candidato (1) o no (0).
->>>>>>> 611200e3
         """
         # Predice la clase (0 o 1) para cada muestra
         predictions = []
@@ -385,13 +277,9 @@
 
     def predict_proba(self, X):
         """
-<<<<<<< HEAD
         Predice la probabilidad de la clase positiva para cada muestra de X.
         - X: matriz de características.
         Devuelve un array de probabilidades.
-=======
-        También puede dar la probabilidad de que alguien sea buen candidato (un número entre 0 y 1).
->>>>>>> 611200e3
         """
         # Predice la probabilidad de la clase positiva para cada muestra
         predictions = []
@@ -403,12 +291,8 @@
 
     def get_model_summary(self):
         """
-<<<<<<< HEAD
         Devuelve un resumen de la arquitectura y número de parámetros del modelo.
         Imprime la estructura de capas y el total de parámetros.
-=======
-        Dice cuántas capas y conexiones tiene la red, para entender qué tan grande es.
->>>>>>> 611200e3
         """
         # Devuelve un resumen de la arquitectura y número de parámetros
         total_params = 0
@@ -417,7 +301,6 @@
             output_size = len(layer.neurons)
             params = (prev_size + 1) * output_size
             total_params += params
-<<<<<<< HEAD
             print(f"Capa {i+1}: {prev_size} → {output_size} neuronas ({params} parámetros)")
             prev_size = output_size
         print(f"Total de parámetros: {total_params}")
@@ -428,49 +311,22 @@
         Calcula la importancia de las características usando los pesos de la primera capa.
         - feature_names: lista de nombres de las características (opcional).
         Devuelve un diccionario {nombre: importancia}.
-=======
-            print(f"Capa {i + 1}: {prev_size} → {output_size} neuronas ({params} conexiones)")
-            prev_size = output_size
-        print(f"Total de conexiones: {total_params}")
-        return f"MLP Manual - {len(self.layers)} capas, {total_params} conexiones"
-
-    def get_feature_importance(self, feature_names=None):
-        """
-        Nos dice qué datos son más importantes para la red al decidir.
-
-        Mira cuánto pesan los datos en la primera capa para entender esto.
->>>>>>> 611200e3
         """
         # Calcula la importancia de las características usando los pesos de la primera capa
         if not self.layers:
             raise ValueError("El modelo debe estar entrenado primero")
-<<<<<<< HEAD
-=======
-
->>>>>>> 611200e3
         first_layer = self.layers[0]
         importances = np.zeros(self.input_dim)
         for neuron in first_layer.neurons:
             importances += np.abs(neuron.weights)
         importances /= len(first_layer.neurons)
-<<<<<<< HEAD
         if feature_names is None:
             feature_names = [f'feature_{i}' for i in range(len(importances))]
-=======
-
-        if feature_names is None:
-            feature_names = [f'Dato_{i}' for i in range(len(importances))]
-
->>>>>>> 611200e3
         return dict(zip(feature_names, importances))
 
     def plot_training_history(self):
         """
-<<<<<<< HEAD
         Grafica el historial de pérdidas de entrenamiento y validación.
-=======
-        Muestra un dibujo con cómo la red fue aprendiendo y mejorando con el tiempo.
->>>>>>> 611200e3
         """
         # Grafica el historial de pérdidas de entrenamiento y validación
         plt.figure(figsize=(10, 6))
@@ -485,20 +341,15 @@
 
     def score(self, X, y):
         """
-<<<<<<< HEAD
         Calcula el accuracy para compatibilidad con scikit-learn.
         - X: matriz de características.
         - y: etiquetas verdaderas.
         Devuelve el accuracy (proporción de aciertos).
-=======
-        Calcula qué tan bien adivina la red, diciéndonos qué porcentaje de respuestas son correctas.
->>>>>>> 611200e3
         """
         # Calcula el accuracy para compatibilidad con scikit-learn
         y_pred = self.predict(X)
         return (y_pred == y).mean()
 
-<<<<<<< HEAD
 # Función auxiliar para crear un modelo a partir de una configuración
 
 def create_model_from_config(config):
@@ -506,12 +357,6 @@
     Crea un modelo basado en una configuración.
     - config: diccionario con los parámetros del modelo.
     Devuelve una instancia de CreditMLP configurada.
-=======
-# Función extra para crear el modelo con una configuración
-def create_model_from_config(config):
-    """
-    Crea la red usando una lista de instrucciones (configuración).
->>>>>>> 611200e3
     """
     input_dim = config['input_dim']
     hidden_layer_sizes = tuple(config.get('hidden_layers', [64]))
@@ -526,37 +371,4 @@
         learning_rate=learning_rate,
         max_iter=max_iter,
         random_state=random_state
-<<<<<<< HEAD
-    )
-=======
-    )
-
-def main():
-    """
-    Aquí mostramos cómo usar la red neuronal para entrenarla y probarla con datos falsos.
-    """
-    from src.data_processing import CreditDataProcessor
-
-    processor = CreditDataProcessor()
-    data = processor.generate_sample_data(n_samples=500)
-    X_train, X_test, y_train, y_test, feature_names = processor.prepare_data(data)
-
-    model = CreditMLP(input_dim=X_train.shape[1], max_iter=50)
-    print("Resumen del modelo:")
-    model.get_model_summary()
-
-    print("\nEntrenando modelo...")
-    model.fit(X_train, y_train)
-
-    predictions = model.predict(X_test)
-    accuracy = (predictions == y_test).mean()
-    print(f"Precisión en test: {accuracy:.4f}")
-
-    importance = model.get_feature_importance(feature_names)
-    print("Datos más importantes (Top 5):")
-    for feature, imp in sorted(importance.items(), key=lambda x: x[1], reverse=True)[:5]:
-        print(f"  {feature}: {imp:.4f}")
-
-if __name__ == "__main__":
-    main()
->>>>>>> 611200e3
+    )