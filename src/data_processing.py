--- conflicted
+++ resolved
@@ -1,303 +1,272 @@
-<<<<<<< HEAD
-"""
-Módulo de procesamiento de datos para el sistema de aprobación de crédito.
-Incluye funciones para cargar, limpiar, transformar y preparar los datos.
-"""
-
-# Importa librerías para manejo de datos, preprocesamiento y utilidades
-import pandas as pd
-import numpy as np
-from sklearn.model_selection import train_test_split
-from sklearn.preprocessing import StandardScaler, LabelEncoder
-from sklearn.impute import SimpleImputer
-import warnings
-import kagglehub
-import os
-warnings.filterwarnings('ignore')
-=======
-# Este archivo contiene funciones para preparar datos de personas que piden crédito (préstamos).
-# Con estos datos se entrenará un modelo para predecir si alguien pagará o no.
->>>>>>> 611200e3
-
-import pandas as pd  # Librería para trabajar con tablas
-import numpy as np  # Librería para trabajar con números
-from sklearn.model_selection import train_test_split  # Para dividir datos en entrenamiento y prueba
-from sklearn.preprocessing import StandardScaler, LabelEncoder  # Para escalar números y convertir texto a números
-from sklearn.impute import SimpleImputer  # Para llenar datos que faltan
-import warnings  # Para evitar mensajes de advertencia molestos
-import kagglehub  # Para descargar datasets desde Kaggle
-import os  # Para trabajar con carpetas y archivos
-warnings.filterwarnings('ignore')  # Apagar advertencias
-
-# Esta clase tiene todo lo necesario para preparar los datos de crédito
-class CreditDataProcessor:
-    def __init__(self):
-<<<<<<< HEAD
-        # Inicializa los objetos de escalado, codificación y completado de valores
-=======
-        # Objeto para escalar características numéricas
->>>>>>> 611200e3
-        self.scaler = StandardScaler()
-        # Diccionario para guardar codificadores de texto a números
-        self.label_encoders = {}
-        # Objeto para rellenar valores que faltan usando la mediana
-        self.imputer = SimpleImputer(strategy='median')
-        # Aquí se guardarán los nombres de las columnas numéricas
-        self.feature_names = None
-<<<<<<< HEAD
-    
-=======
-
-    # Función que crea datos falsos (sintéticos) para hacer pruebas
->>>>>>> 611200e3
-    def generate_sample_data(self, n_samples=10000):
-        np.random.seed(42)  # Semilla para que los datos sean reproducibles
-
-        # Crear columnas de datos numéricos (edad, ingreso, puntaje, etc.)
-        age = np.random.normal(35, 10, n_samples).astype(int)
-        age = np.clip(age, 18, 80)  # Limitar valores extremos
-
-        income = np.random.lognormal(10.5, 0.5, n_samples)
-        income = np.clip(income, 15000, 200000)
-
-        credit_score = np.random.normal(650, 100, n_samples).astype(int)
-        credit_score = np.clip(credit_score, 300, 850)
-
-        debt_to_income = np.random.beta(2, 5, n_samples) * 100
-        debt_to_income = np.clip(debt_to_income, 0, 100)
-
-        employment_length = np.random.exponential(5, n_samples)
-        employment_length = np.clip(employment_length, 0, 30)
-
-        loan_amount = np.random.lognormal(10, 0.8, n_samples)
-        loan_amount = np.clip(loan_amount, 1000, 500000)
-
-        loan_term = np.random.choice([12, 24, 36, 48, 60], n_samples)
-
-        # Crear columnas de texto (categorías)
-        education = np.random.choice(['High School', 'Bachelor', 'Master', 'PhD'], 
-                                     n_samples, p=[0.3, 0.4, 0.2, 0.1])
-
-        employment_type = np.random.choice(['Full-time', 'Part-time', 'Self-employed', 'Unemployed'], 
-                                           n_samples, p=[0.6, 0.2, 0.15, 0.05])
-
-        home_ownership = np.random.choice(['Rent', 'Own', 'Mortgage'], 
-                                          n_samples, p=[0.4, 0.2, 0.4])
-
-        purpose = np.random.choice(['Home', 'Car', 'Education', 'Business', 'Personal'], 
-                                   n_samples, p=[0.3, 0.2, 0.15, 0.2, 0.15])
-
-        # Crear una tabla (DataFrame) con todos los datos
-        data = pd.DataFrame({
-            'age': age,
-            'income': income,
-            'credit_score': credit_score,
-            'debt_to_income': debt_to_income,
-            'employment_length': employment_length,
-            'loan_amount': loan_amount,
-            'loan_term': loan_term,
-            'education': education,
-            'employment_type': employment_type,
-            'home_ownership': home_ownership,
-            'purpose': purpose
-        })
-
-        # Calcular probabilidad de que no pague (default)
-        default_prob = (
-            1 / (1 + np.exp(-(-2 + 
-                0.02 * (credit_score - 650) / 100 +
-                0.01 * (income - 50000) / 50000 +
-                0.03 * debt_to_income / 100 +
-                -0.05 * employment_length / 10 +
-                0.01 * (age - 35) / 20 +
-                np.random.normal(0, 0.1, n_samples))))
-        )
-
-        # Crear columna 'default': 1 si no paga, 0 si sí paga
-        data['default'] = np.random.binomial(1, default_prob, n_samples)
-
-        return data
-
-    # Función que carga datos desde archivo o genera datos de ejemplo
-    def load_data(self, file_path=None):
-        if file_path:
-            try:
-                data = pd.read_csv(file_path)  # Intentar cargar archivo
-                print(f"Datos cargados desde: {file_path}")
-            except FileNotFoundError:
-                print(f"Archivo no encontrado: {file_path}")
-                print("Generando datos de ejemplo...")
-                data = self.generate_sample_data()
-        else:
-            print("Generando datos de ejemplo...")
-            data = self.generate_sample_data()
-
-        # Mostrar tamaño y distribución del target
-        print(f"Dataset shape: {data.shape}")
-        print(f"Distribución de target:\n{data['default'].value_counts(normalize=True)}")
-
-        return data
-
-    # Limpia datos: borra duplicados, muestra faltantes
-    def clean_data(self, data):
-        print("Limpiando datos...")
-        df = data.copy()
-
-        missing_values = df.isnull().sum()
-        if missing_values.sum() > 0:
-            print(f"Valores faltantes encontrados:\n{missing_values[missing_values > 0]}")
-
-        initial_rows = len(df)
-        df = df.drop_duplicates()
-        if len(df) < initial_rows:
-            print(f"Eliminados {initial_rows - len(df)} registros duplicados")
-
-        print(f"Tipos de datos:\n{df.dtypes}")
-
-        return df
-
-    # Convierte columnas de texto en números usando LabelEncoder
-    def encode_categorical_features(self, data):
-        print("Codificando variables categóricas...")
-        df = data.copy()
-        categorical_columns = df.select_dtypes(include=['object']).columns
-
-        for col in categorical_columns:
-            if col != 'default':
-                le = LabelEncoder()
-                df[col] = le.fit_transform(df[col].astype(str))
-                self.label_encoders[col] = le
-                print(f"Codificada columna: {col}")
-
-        return df
-
-    # Escala los números para que estén en la misma escala
-    def scale_numerical_features(self, data, fit=True):
-        print("Escalando características numéricas...")
-        df = data.copy()
-        numerical_columns = df.select_dtypes(include=[np.number]).columns
-        numerical_columns = [col for col in numerical_columns if col != 'default']
-
-        if fit:
-            df[numerical_columns] = self.scaler.fit_transform(df[numerical_columns])
-        else:
-            df[numerical_columns] = self.scaler.transform(df[numerical_columns])
-
-        self.feature_names = numerical_columns
-        return df
-
-    # Descarga el dataset 'german-credit' desde Kaggle
-    def download_german_credit_dataset(self):
-        print("Descargando el dataset de Kaggle (uciml/german-credit)...")
-        path = kagglehub.dataset_download("uciml/german-credit")
-        print("Ruta de los archivos del dataset:", path)
-
-        for file in os.listdir(path):
-            if file.endswith('.csv'):
-                return os.path.join(path, file)
-
-        raise FileNotFoundError("No se encontró un archivo CSV en el dataset descargado.")
-
-    # Agrega una columna 'default' basada en reglas simples
-    def add_default_column(self, df):
-        conditions = [
-            df['Age'] > 25,
-            df['Job'] >= 2,
-            df['Housing'] == 'own',
-            df['Saving accounts'] == 'rich',
-            df['Checking account'].isin(['moderate', 'rich']),
-            (df['Duration'] > 6) & (df['Duration'] < 24)
-        ]
-        num_conditions = sum(conditions)
-        df['default'] = (num_conditions >= 3).astype(int)
-        return df
-
-    # Carga el dataset real desde la carpeta o desde Kaggle
-    def load_german_credit_data(self):
-        local_path = 'data/german_credit_data.csv'
-        if os.path.exists(local_path):
-            data = pd.read_csv(local_path)
-            print(f"Datos cargados desde: {local_path}")
-        else:
-            csv_path = self.download_german_credit_dataset()
-            data = pd.read_csv(csv_path)
-            print(f"Datos cargados desde Kaggle: {csv_path}")
-
-        data = self.add_default_column(data)
-        return data
-
-    # Prepara los datos completamente para entrenar un modelo
-    def prepare_data(self, data, test_size=0.4, random_state=42):
-        print("Preparando datos para entrenamiento...")
-        df = self.clean_data(data)
-        X = df.drop('default', axis=1)  # Características
-        y = df['default']  # Target
-
-        X = self.encode_categorical_features(X)
-        X = self.scale_numerical_features(X, fit=True)
-
-        X_train, X_test, y_train, y_test = train_test_split(
-            X, y, test_size=test_size, random_state=random_state, stratify=y
-        )
-
-        print(f"Conjunto de entrenamiento: {X_train.shape}")
-        print(f"Conjunto de prueba: {X_test.shape}")
-        print(f"Características utilizadas: {list(X.columns)}")
-
-        return X_train, X_test, y_train, y_test, list(X.columns)
-
-    # Analiza qué columnas tienen más relación con el resultado
-    def get_feature_importance_analysis(self, data):
-        print("Analizando importancia de características...")
-        df = data.copy()
-        correlations = df.corr()['default'].abs().sort_values(ascending=False)
-
-        default_stats = df[df['default'] == 1].describe()
-        non_default_stats = df[df['default'] == 0].describe()
-
-        numerical_features = df.select_dtypes(include=[np.number]).columns
-        numerical_features = [col for col in numerical_features if col != 'default']
-
-        feature_analysis = {
-            'correlations': correlations,
-            'default_stats': default_stats,
-            'non_default_stats': non_default_stats,
-            'numerical_features': numerical_features
-        }
-
-        return feature_analysis
-
-<<<<<<< HEAD
-# Ejemplo de uso y prueba manual del procesador de datos
-
-=======
-# Esta función se ejecuta si corres este archivo directamente
->>>>>>> 611200e3
-def main():
-    processor = CreditDataProcessor()
-
-    # Generar datos falsos
-    data = processor.generate_sample_data(n_samples=5000)
-
-    # Guardar los datos en un archivo CSV
-    data.to_csv('data/credit_data_sample.csv', index=False)
-    print("Datos de ejemplo guardados en 'data/credit_data_sample.csv'")
-
-    # Preparar los datos para el modelo
-    X_train, X_test, y_train, y_test, feature_names = processor.prepare_data(data)
-
-    # Guardar datos ya procesados
-    X_train.to_csv('data/X_train.csv', index=False)
-    X_test.to_csv('data/X_test.csv', index=False)
-    y_train.to_csv('data/y_train.csv', index=False)
-    y_test.to_csv('data/y_test.csv', index=False)
-    print("Datos procesados guardados en el directorio 'data/'")
-
-    # Mostrar análisis de importancia de características
-    analysis = processor.get_feature_importance_analysis(data)
-    print("\nCorrelaciones con el target:")
-    print(analysis['correlations'])
-
-# Llama a la función main si este archivo es ejecutado directamente
-if __name__ == "__main__":
-    main()+"""
+Módulo de procesamiento de datos para el sistema de aprobación de crédito.
+Incluye funciones para cargar, limpiar, transformar y preparar los datos.
+"""
+
+# Importa librerías para manejo de datos, preprocesamiento y utilidades
+import pandas as pd
+import numpy as np
+from sklearn.model_selection import train_test_split
+from sklearn.preprocessing import StandardScaler, LabelEncoder
+from sklearn.impute import SimpleImputer
+import warnings
+import kagglehub
+import os
+warnings.filterwarnings('ignore')
+
+class CreditDataProcessor:
+    def __init__(self):
+        # Inicializa los objetos de escalado, codificación y completado de valores
+        self.scaler = StandardScaler()
+        # Diccionario para guardar codificadores de texto a números
+        self.label_encoders = {}
+        # Objeto para rellenar valores que faltan usando la mediana
+        self.imputer = SimpleImputer(strategy='median')
+        # Aquí se guardarán los nombres de las columnas numéricas
+        self.feature_names = None
+    
+    def generate_sample_data(self, n_samples=10000):
+        np.random.seed(42)  # Semilla para que los datos sean reproducibles
+
+        # Crear columnas de datos numéricos (edad, ingreso, puntaje, etc.)
+        age = np.random.normal(35, 10, n_samples).astype(int)
+        age = np.clip(age, 18, 80)  # Limitar valores extremos
+
+        income = np.random.lognormal(10.5, 0.5, n_samples)
+        income = np.clip(income, 15000, 200000)
+
+        credit_score = np.random.normal(650, 100, n_samples).astype(int)
+        credit_score = np.clip(credit_score, 300, 850)
+
+        debt_to_income = np.random.beta(2, 5, n_samples) * 100
+        debt_to_income = np.clip(debt_to_income, 0, 100)
+
+        employment_length = np.random.exponential(5, n_samples)
+        employment_length = np.clip(employment_length, 0, 30)
+
+        loan_amount = np.random.lognormal(10, 0.8, n_samples)
+        loan_amount = np.clip(loan_amount, 1000, 500000)
+
+        loan_term = np.random.choice([12, 24, 36, 48, 60], n_samples)
+
+        # Crear columnas de texto (categorías)
+        education = np.random.choice(['High School', 'Bachelor', 'Master', 'PhD'], 
+                                     n_samples, p=[0.3, 0.4, 0.2, 0.1])
+
+        employment_type = np.random.choice(['Full-time', 'Part-time', 'Self-employed', 'Unemployed'], 
+                                           n_samples, p=[0.6, 0.2, 0.15, 0.05])
+
+        home_ownership = np.random.choice(['Rent', 'Own', 'Mortgage'], 
+                                          n_samples, p=[0.4, 0.2, 0.4])
+
+        purpose = np.random.choice(['Home', 'Car', 'Education', 'Business', 'Personal'], 
+                                   n_samples, p=[0.3, 0.2, 0.15, 0.2, 0.15])
+
+        # Crear una tabla (DataFrame) con todos los datos
+        data = pd.DataFrame({
+            'age': age,
+            'income': income,
+            'credit_score': credit_score,
+            'debt_to_income': debt_to_income,
+            'employment_length': employment_length,
+            'loan_amount': loan_amount,
+            'loan_term': loan_term,
+            'education': education,
+            'employment_type': employment_type,
+            'home_ownership': home_ownership,
+            'purpose': purpose
+        })
+
+        # Calcular probabilidad de que no pague (default)
+        default_prob = (
+            1 / (1 + np.exp(-(-2 + 
+                0.02 * (credit_score - 650) / 100 +
+                0.01 * (income - 50000) / 50000 +
+                0.03 * debt_to_income / 100 +
+                -0.05 * employment_length / 10 +
+                0.01 * (age - 35) / 20 +
+                np.random.normal(0, 0.1, n_samples))))
+        )
+
+        # Crear columna 'default': 1 si no paga, 0 si sí paga
+        data['default'] = np.random.binomial(1, default_prob, n_samples)
+
+        return data
+
+    # Función que carga datos desde archivo o genera datos de ejemplo
+    def load_data(self, file_path=None):
+        if file_path:
+            try:
+                data = pd.read_csv(file_path)  # Intentar cargar archivo
+                print(f"Datos cargados desde: {file_path}")
+            except FileNotFoundError:
+                print(f"Archivo no encontrado: {file_path}")
+                print("Generando datos de ejemplo...")
+                data = self.generate_sample_data()
+        else:
+            print("Generando datos de ejemplo...")
+            data = self.generate_sample_data()
+
+        # Mostrar tamaño y distribución del target
+        print(f"Dataset shape: {data.shape}")
+        print(f"Distribución de target:\n{data['default'].value_counts(normalize=True)}")
+
+        return data
+
+    # Limpia datos: borra duplicados, muestra faltantes
+    def clean_data(self, data):
+        print("Limpiando datos...")
+        df = data.copy()
+
+        missing_values = df.isnull().sum()
+        if missing_values.sum() > 0:
+            print(f"Valores faltantes encontrados:\n{missing_values[missing_values > 0]}")
+
+        initial_rows = len(df)
+        df = df.drop_duplicates()
+        if len(df) < initial_rows:
+            print(f"Eliminados {initial_rows - len(df)} registros duplicados")
+
+        print(f"Tipos de datos:\n{df.dtypes}")
+
+        return df
+
+    # Convierte columnas de texto en números usando LabelEncoder
+    def encode_categorical_features(self, data):
+        print("Codificando variables categóricas...")
+        df = data.copy()
+        categorical_columns = df.select_dtypes(include=['object']).columns
+
+        for col in categorical_columns:
+            if col != 'default':
+                le = LabelEncoder()
+                df[col] = le.fit_transform(df[col].astype(str))
+                self.label_encoders[col] = le
+                print(f"Codificada columna: {col}")
+
+        return df
+
+    # Escala los números para que estén en la misma escala
+    def scale_numerical_features(self, data, fit=True):
+        print("Escalando características numéricas...")
+        df = data.copy()
+        numerical_columns = df.select_dtypes(include=[np.number]).columns
+        numerical_columns = [col for col in numerical_columns if col != 'default']
+
+        if fit:
+            df[numerical_columns] = self.scaler.fit_transform(df[numerical_columns])
+        else:
+            df[numerical_columns] = self.scaler.transform(df[numerical_columns])
+
+        self.feature_names = numerical_columns
+        return df
+
+    # Descarga el dataset 'german-credit' desde Kaggle
+    def download_german_credit_dataset(self):
+        print("Descargando el dataset de Kaggle (uciml/german-credit)...")
+        path = kagglehub.dataset_download("uciml/german-credit")
+        print("Ruta de los archivos del dataset:", path)
+
+        for file in os.listdir(path):
+            if file.endswith('.csv'):
+                return os.path.join(path, file)
+
+        raise FileNotFoundError("No se encontró un archivo CSV en el dataset descargado.")
+
+    # Agrega una columna 'default' basada en reglas simples
+    def add_default_column(self, df):
+        conditions = [
+            df['Age'] > 25,
+            df['Job'] >= 2,
+            df['Housing'] == 'own',
+            df['Saving accounts'] == 'rich',
+            df['Checking account'].isin(['moderate', 'rich']),
+            (df['Duration'] > 6) & (df['Duration'] < 24)
+        ]
+        num_conditions = sum(conditions)
+        df['default'] = (num_conditions >= 3).astype(int)
+        return df
+
+    # Carga el dataset real desde la carpeta o desde Kaggle
+    def load_german_credit_data(self):
+        local_path = 'data/german_credit_data.csv'
+        if os.path.exists(local_path):
+            data = pd.read_csv(local_path)
+            print(f"Datos cargados desde: {local_path}")
+        else:
+            csv_path = self.download_german_credit_dataset()
+            data = pd.read_csv(csv_path)
+            print(f"Datos cargados desde Kaggle: {csv_path}")
+
+        data = self.add_default_column(data)
+        return data
+
+    # Prepara los datos completamente para entrenar un modelo
+    def prepare_data(self, data, test_size=0.4, random_state=42):
+        print("Preparando datos para entrenamiento...")
+        df = self.clean_data(data)
+        X = df.drop('default', axis=1)  # Características
+        y = df['default']  # Target
+
+        X = self.encode_categorical_features(X)
+        X = self.scale_numerical_features(X, fit=True)
+
+        X_train, X_test, y_train, y_test = train_test_split(
+            X, y, test_size=test_size, random_state=random_state, stratify=y
+        )
+
+        print(f"Conjunto de entrenamiento: {X_train.shape}")
+        print(f"Conjunto de prueba: {X_test.shape}")
+        print(f"Características utilizadas: {list(X.columns)}")
+
+        return X_train, X_test, y_train, y_test, list(X.columns)
+
+    # Analiza qué columnas tienen más relación con el resultado
+    def get_feature_importance_analysis(self, data):
+        print("Analizando importancia de características...")
+        df = data.copy()
+        correlations = df.corr()['default'].abs().sort_values(ascending=False)
+
+        default_stats = df[df['default'] == 1].describe()
+        non_default_stats = df[df['default'] == 0].describe()
+
+        numerical_features = df.select_dtypes(include=[np.number]).columns
+        numerical_features = [col for col in numerical_features if col != 'default']
+
+        feature_analysis = {
+            'correlations': correlations,
+            'default_stats': default_stats,
+            'non_default_stats': non_default_stats,
+            'numerical_features': numerical_features
+        }
+
+        return feature_analysis
+
+def main():
+    processor = CreditDataProcessor()
+
+    # Generar datos falsos
+    data = processor.generate_sample_data(n_samples=5000)
+
+    # Guardar los datos en un archivo CSV
+    data.to_csv('data/credit_data_sample.csv', index=False)
+    print("Datos de ejemplo guardados en 'data/credit_data_sample.csv'")
+
+    # Preparar los datos para el modelo
+    X_train, X_test, y_train, y_test, feature_names = processor.prepare_data(data)
+
+    # Guardar datos ya procesados
+    X_train.to_csv('data/X_train.csv', index=False)
+    X_test.to_csv('data/X_test.csv', index=False)
+    y_train.to_csv('data/y_train.csv', index=False)
+    y_test.to_csv('data/y_test.csv', index=False)
+    print("Datos procesados guardados en el directorio 'data/'")
+
+    # Mostrar análisis de importancia de características
+    analysis = processor.get_feature_importance_analysis(data)
+    print("\nCorrelaciones con el target:")
+    print(analysis['correlations'])
+
+# Llama a la función main si este archivo es ejecutado directamente
+if __name__ == "__main__":
+    main() 